<<<<<<< HEAD
- 0.2.0
    - Add Recursive Feature Eliminator feature selector
    - Can now disable holdout validation in MLP learners
    - Added instability detection to gradient-based learners
    - Gradient Boost validation set holdout can now be 0
    - Specifications now extend base class
    - Rename Dataset validate argument to verify
    - Ball Tree Cluster nodes are now called Cliques
    - ITree cells are now called Depth nodes
    - Added Dataset join() method and deprecated augment()
    - Added score() method to Ranking API and deprecated rank()
    - Renamed Radius Neighbors anomalyClass to outlierClass
    
=======
- 0.1.5
    - Compensate for zero vectors in Cosine kernel

>>>>>>> 65bc7393
- 0.1.4
    - Optimized Cosine distance for sparse vectors

- 0.1.3
    - Optimized Cosine distance kernel
    - Optimized (NaN) Safe Euclidean distance kernel
    - Fixed markedness calculation in Multiclass Breakdown
    - Prevent infinite loop during spatial tree path finding

- 0.1.2
    - Fixed Grid Search best hyper-parameters method
    - Fixed K Means average loss calculation
    - Fixed bootstrap estimators tiny bootstrap sets

- 0.1.1
    - Fixed Image Resizer placeholder image
    - Fixed Filesystem no write permissions on instantiation
    - Nicer Stringable object string representations
    - Do not terminate empty Spatial tree leaf nodes
    - Additional Filesystem persister checks
    - Nicer Dataset object validation error messages

- 0.1.0
    - CV Report Generators now return Report objects
    - Dataset describe methods now return Report objects
    - Allow hyphens and apostrophes in Word Tokenizer
    - Dataset conversion methods now return an Encoding object
    - Encodings are now writeable to disk
    - Allow classes to be selected for Confusion Matrix
    - Fixed divide by zero in Multiclass Breakdown report
    - Changed Random Projector minDimensions default max distortion
    - Fixed Naive Bayes user-defined class prior probabilities
    - Internal CV Learners now check for sufficient hold out data
    - Fixed randomize empty dataset object
    - Removed setPersister method from Persistent Model
    - Added Dataset Has Dimensionality Specification
    - Changed name of Tree max depth parameter to max height
    - Fixed F Beta division by zero
    - Dataset toCSV and toNDJSON accept optional header
    - Nicer Verbose Learner logger output
    - Screen Logger uses empty channel name by default

- 0.1.0-rc5
    - Improved logging for Verbose Learners
    - Added max document frequency to Word Count Vectorizer
    - Whitespace Trimmer is now a separate Transformer
    - Text Normalizers no longer remove extra whitespace
    - Added extra characters pattern to Regex Filter class constants
    - Moved Lambda Function transformer to Extras package
    - GaussianNB new class labels during partial train
    - Decision Tree print ruleset now accepts a header
    - Fixed Variance Threshold Filter drop categorical by default
    - Removed AdaBoost return learned sample weights

- 0.1.0-rc4
    - Added Multibyte Text Normalizer transformer
    - V Measure now has adjustable beta parameter
    - Persistent Model is no longer Verbose
    - Stop Word Filter now handles unicode characters

- 0.1.0-rc3
    - Embedders now adopt the Transformer API
    - Added RanksFeatures interface
    - Logistic Regression and Adaline now implement RanksFeatures
    - Ridge now implements the RanksFeatures interface
    - Added L2 regularization to Dense hidden layers
    - Neural Network L2 regularization now optional
    - Added MLP numerical instability checks
    - Optimized Ball Tree nearest neighbors search
    - Pipeline is now more verbose
    - Renamed Dataset partition method to partitionByColumn
    - Decreased default neural net learner batch size to 128
    - Increased default K Means batch size to 128
    - Renamed Dataset types method to columnTypes
    - Efficient serialization of Word Count Vectorizer
    - Decoupled Persistable interface from Learner
    - Moved Gower Distance kernel to Extras package
    - Moved SiLU activation function to Extras package
    - Removed array_first and array_last from global functions
    - Abstracted deferred Backend computations into Tasks
    - Removed unused BST interface

- 0.1.0-rc2
    - Persistent Model now implements Verbose interface
    - Tuned CART continuous feature quantile-based split finding
    - N-gram and SkipGram use configurable base word tokenizer
    - Moved Alpha Dropout hidden layer to Extras package
    - Added Dataset merge and augment methods
    - Removed Dataset prepend and append methods
    - Lambda Function transformer now takes any callable
    - Text Normalizer trim extra whitespace not optional
    - Mean Shift minimum seeds now set at 20
    - Standardized K Means inertial loss over batch count
    - Added set persister method to Persistent Model
    - Removed range() from neural network Cost Function interface
    - Increased default neural net learner batch size to 200

- 0.1.0-rc1
    - Random Forest now handles imbalanced datasets
    - Added early stopping window to AdaBoost
    - Gaussian MLE now has automatic and adaptive threshold
    - Loda now has automatic and adaptive threshold
    - Variance Threshold Filter now selects top k features
    - Added params method to Estimator and Embedder interface
    - t-SNE now compatible with categorical distance kernels
    - Grid Search implements the Wrapper interface
    - Grid Search memorizes all results from last search
    - Dataset fromIterator method accepts any iterable
    - Column Picker throws exception if column not found
    - Better hyper-parameter stringification
    - Improved Dataset exception messages
    - RMSE now default validation Metric for Regressors
    - Added balanced accuracy and threat score to Multi-class report
    - Pipeline and Persistent Model now implement Ranking
    - Changed percentile to quantile in Stats helper
    - Renamed Residual Analysis report to Error Analysis
    - Changed namespace of specification objects

- 0.0.19-beta
    - Added SiLU self-stabilizing neural network activation function
    - Dense hidden layers now have optional bias parameter
    - KNN-based imputers accelerated by spatial tree
    - Changed the default anomaly class for Radius Neighbors
    - Removed additional methods from guessing Strategies
    - Numeric String Converter now uses fixed NaN placeholder
    - Missing Data Imputer now passes through other data types
    - Changed order of Missing Data Imputer params
    - Renamed high-level resource type to image type
    - Added comb (n choose k) to global functions
    - Image Vectorizer now has grayscale option
    - Clusterers and Anomaly Detectors return integer predictions
    - Ball Tree now compatible with categorical distance kernels
    - Parallel Learners using Amp Backend are now persistable
    - Changed order of Radius Neighbors hyper-parameters

- 0.0.18-beta
    - Now requires PHP 7.2 and above
    - Added phpbench performance benchmarks
    - Added JSON, NDJSON, CSV, and Column Picker Extractors
    - Changed the way fromIterator method works on Dataset object
    - Added Hyperplane dataset generator
    - Changed the way noise is applied to Circle, Half Moon, etc.
    - Changed name of Multilayer Perceptron classifier
    - Deferred computations are now callable
    - Removed range() from the activation function interface
    - Added label type validation for supervised learners
    - Added toArray, toJson, toCsv, toNdjson methods to Dataset API
    - Can now preview a Dataset object in console by echoing it
    - Changed Labeled dataset objects iteration and array access
    - Removed zip and unzip methods on Labeled dataset
    - Added describe by label method to Labeled dataset
    - Changed the way fromIterator works on Dataset
    - Added Regex Filter transformer
    - Changed name of Igbinary serializer
    - Changed dataset and label description

- 0.0.17-beta
    - Added Tensor extension compatibility
    - Migrated to new Tensor library namespace
    - Anomaly detector predictions now categorical
    - Clusterers now predict categorical cluster labels
    - Added extracting data section to docs
    - Added code metrics
    - Added training and inference sections to the docs
    - Decision tree rules method now outputs a string
    - Added drop row and column methods to dataset interface
    - Dataset row() method is now sample()

- 0.0.16-beta
    - Radius Neighbors allows user-definable anomaly class
    - Added KNN Imputer
    - Added Random Hot Deck Imputer
    - Missing Data Imputer now handles NaNs by default
    - Added NaN safe Euclidean distance kernel
    - Added Gower distance kernel
    - Added Hamming distance kernel
    - Dataset now requires homogeneous feature columns
    - KNN now compatible with categorical features
    - Added transform column method to dataset object
    - Added describe method to dataset object
    - Added describe labels method to Labeled dataset
    - Added deduplicate method to dataset object
    - Added unzip static factory for Labeled datasets from data table
    - Changed the order of t-SNE hyper-parameters
    - Added global transpose array helper function
    - Renamed label key to classes in Multiclass Breakdown report
    - Changed order of Gradient Boost and AdaBoost hyper-parameters
    - Changed order of Loda hyper-parameters
    - Added asString method to the Data Type helper class
    - Added check for NaN labels in Labeled dataset
    - Changed namespace of Data Type helper
    - Numeric String Converter now handles NaN strings
    - Added predict probabilities of a single sample method
    - Added rank single sample trait

- 0.0.15-beta
    - Added Gaussian MLE anomaly detector
    - Added early stopping window to Gradient Descent-based Learners
    - Changed early stopping behavior of MLP-based estimators
    - Added predict single sample method to Learner interface
    - Changed method signature of random subset without replacement
    - Changed K Means default max iterations
    - Robust Z-Score now uses weighted combination of scores
    - Cross validators now stratify dataset automatically
    - Changed default k in K Fold validator
    - Changed order of Loda hyperparameters
    - Changed hyperparameter order of KNN-based learners
    - Added method to return categories from One Hot Encoder
    - Removed Lottery and Blurry Percentile guessing strategy
    - Added Percentile guessing strategy
    - Added shrinkage parameter to Wild Guess strategy
    - Added additional methods to random Strategies
    - Renamed Popularity Contest strategy to Prior
    - Datasets now inherit from abstract parent Dataset class
    - Removed Dataset interface
    - Neural net parameter update in Layer instead of Optimizer
    - Changed order of distance-based clusterer hyperparameters
    - Improved cluster radius estimation in Mean Shift
    - Naive Bayes now adaptive to new class labels
    - Changed order of neural network learner hyperparameters
    - Added safety switch to AdaBoost if weak learner worse than random
    - Added min change early stopping to AdaBoost
    - Added Patreon funding support

- 0.0.14-beta
    - Added feature importances to Gradient Boost
    - Added progress monitoring to Gradient Boost w/ early stop
    - Added Spatial and Decision tree interface
    - Mean Shift compatible with Spatial trees
    - K-d Neighbors base spatial tree configurable
    - Radius Neighbors now uses base spatial tree
    - Local Outlier Factor interchangeable base search tree
    - DBSCAN now uses any Spatial tree for range searches
    - CART uses downsampling on continuous features
    - LOF and Isolation Forest contamination off by default
    - Embed method now returns an array instead of dataset
    - Fixed issue with Dataset partitioning
    - Renamed Coordinate node to Hypercube
    - KNN default k is now 5 instead of 3
    - CART can now print a text representation of the decision rules
    - Removed Local Outlier Factor brute force version
    - Changed namespace of trees to Graph/Trees
    - CART impurity tolerances are now hardcoded
    - Changed order of CART hyperparameters
    - Added Extra Tree base implementation
    - Extra Tree splits are now unbiased
    - Extra Tree Classifier now minimizes entropy
    - Reduced the memory footprint of Binary Nodes
    - Gradient Boost shrinkage bounded between 0 and 1
    - Added random subset without replacement to dataset API
    - Changed order of Gradient Boost hyperparameters
    - Changed order of MLP hyperparameters
    - Ranking interface is now a general interface
    - Changed default t-SNE minimum gradient

- 0.0.13-beta
    - Added documentation site
    - Added Regression and Classification Loss interfaces
    - Robust Z-Score is now a Ranking anomaly detector
    - Loda now defaults to auto detect bin count
    - Removed tolerance param from Gradient Boost and AdaBoost
    - Screen logger timestamp format now configurable
    - Dropped Persistable contract between SVM-based learners
    - Random Forest feature importances now serial
    - Removed Robust Z-Score tolerance parameter
    - Added slice method to Dataset API
    - Loda now performs density estimation on the fly
    - Transform labels now returns self for method chaining

- 0.0.12-beta
    - Added AdaMax neural network Optimizer
    - Added Parallel interface for multiprocessing
    - Added Backend processing interface
    - Added Amp parallel and Serial processing Backends
    - Random Forest uses parallel processing
    - Added CPU helper and core auto detection
    - Committee Machine is now a meta estimator
    - Committee Machine now Parallel and Verbose
    - Bootstrap Aggregator uses multiple processes
    - Grid Search now trains in parallel
    - K Fold, Leave P Out, and Monte Carlo validators now Parallel
    - Added momentum to Batch Norm moving averages
    - Custom Batch Norm and PReLU parameter initialization
    - Added custom bias initialization to Dense layer
    - Output layers now accept custom initializers
    - Added Constant neural network parameter initializer
    - Removed Exponential neural network Cost Function
    - Filesystem save history is now either on or off
    - Removed save history from Redis DB Persister
    - Removed Model Orchestra meta-estimator
    - Grid Search automatically retrains base estimator
    - Added neural net Parameter namespace and interface
    - Changed order of Loda hyperparameters
    - Replaced F1 Score with F Beta metric
    - Removed ISRU and Gaussian activation functions
    - Fixed SELU derivative computation
    - Changed adaptive optimizer default decay parameters
    - Changed default learning rate of Stochastic Optimizer
    - Added SMAPE (Symmetric MAPE) regression metric
    - Added MAPE to Residual Analysis report
    - Fixed MSLE computation in Residual Analysis report
    - Renamed RMSError Metric to RMSE
    - Embedders no longer implement Estimator interface
    - Added error statistics to Residual Analysis report

- 0.0.11-beta
    - K Means now uses mini batch GD instead of SGD
    - K Means in now an Online learner
    - Added Adjusted Rand Index clustering metric
    - Added Seeder Interface
    - Added Random, K-MC2, and Plus Plus seeders
    - Accelerated Mean Shift with Ball Tree
    - Added radius estimation to Mean Shift
    - K Means and Mean Shift now implement Probabilistic
    - Gaussian Mixture now supports seeders
    - Changed order of K Means hyperparameters
    - Moved Ranking interface to anomaly detector namespace
    - N-gram Tokenizer now outputs ranges of word tokens
    - Changed default Fuzzy C Means hyper-parameters
    - Added spatial partitioning to Dataset API
    - Added Image Resizer transformer
    - Image Vectorizer no longer resizes images
    - Fixed adaptive optimizer bug upon binary unserialization
    - Removed Quartile Standardizer
    - Optimized Image Vectorizer using bitwise operations
    - Pipeline is now more verbose

- 0.0.10-beta
    - Added Loda online anomaly detector
    - Added Radius Neighbors classifier and regressor
    - Added fast k-d LOF anomaly detector
    - Added base Ball Tree implementation
    - Added Ranking interface
    - Changed Manifold namespace to Embedders
    - Isolation Forest and LOF are now Ranking
    - K Means is now Verbose
    - Accelerated DBSCAN with Ball Tree
    - Added upper bound to contamination hyperparameter
    - Changed hyper-parameter order of Isolation Forest
    - Optimized Interval Discretizer transformer
    - K Means is no longer Online
    - Removed Sign function
    - Added Binary Tree interface
    - Added bin count heuristic to Loda
    - Changed order of k-d neighbors hyperparameters
    - Removed Hamming distance kernel

- 0.0.9-beta
    - Added transform labels method to Labeled Dataset
    - Added Data Type helper
    - Pipeline and Persistent Model are now Probabilistic
    - Added stack method to dataset API
    - Changed merge method on dataset to append and prepend
    - Implemented specifications
    - Added data type compatibility for estimators
    - Added compatibility method to validation metrics
    - Added estimator compatibility to reports
    - Added trained method to learner API
    - Added fitted method to Stateful transformer API
    - Changed ordinal of integer encoded data types
    - Added Adaptive optimizer interface
    - Changed Transformer transform API
    - Removed prompt method from Persistent Model
    - Removed JsonSerializable from Dataset Interface

- 0.0.8-alpha
    - Added Model Orchestra meta estimator
    - Added Stop Word Filter transformer
    - Added document frequency smoothing to TF-IDF Transformer
    - Added Uniform neural net weight initializer
    - Improved Gaussian Mixture numerical stability
    - Fixed missing probabilities in Classification Tree
    - Removed MetaEstimator interface
    - Added model Wrapper interface
    - AdaBoost is now probabilistic
    - Added Constant guessing strategy
    - Added N-Gram word tokenizer
    - Added Skip-Gram word tokenizer
    - Changed FCM and K Means default max epochs
    - Added zip method to Labeled dataset
    - Removed stop word filter from Word Count Vectorizer
    - Changed order of t-SNE hyper-parameters
    - Grid search now has automatic default Metric
    - Base k-D Tree now uses highest variance splits
    - Renamed Raw Pixel Encoder to Image Vectorizer

- 0.0.7-alpha
    - Added Support Vector Machine classifier and regressor
    - Added One Class SVM anomaly detector
    - Added Verbose interface for logging
    - Added Linear Discriminant Analysis (LDA) transformer
    - Manifold learners are now considered Estimators
    - Transformers can now transform labels
    - Added Cyclic neural net Optimizer
    - Added k-d neighbors search with pruning
    - Added post pruning to CART estimators
    - Estimators with explicit loss functions are now Verbose
    - Grid Search: Added option to retrain best model on full dataset
    - Filesystem Persister now keeps backups of latest models
    - Added loading backup models to Persister API
    - Added PSR-3 compatible screen logger
    - Grid Search is now Verbose
    - t-SNE embedder is now Verbose
    - Added Serializer interface
    - Added Native and Binary serializers
    - Fixed Naive Bayes reset category counts during partial train
    - Pipeline and Persistent Model are now Verbose
    - Classification and Regression trees now Verbose
    - Random Forest can now return feature importances
    - Gradient Boost now accepts base and booster estimators
    - Blurry Median strategy is now Blurry Percentile
    - Added Mean strategy
    - Removed dataset save and load methods
    - Subsumed Extractor api into Transformer
    - Removed Concentration metric
    - Changed Metric and Report API
    - Added Text Normalizer transformer
    - Added weighted predictions to KNN estimators
    - Added HTML Stripper transformer

- 0.0.6-alpha
    - Added Gradient Boost regressor
    - Added t-SNE embedder
    - AdaBoost now uses SAMME multiclass algorithm
    - Added Redis persister
    - Added Max Absolute Scaler
    - Added Principal Component Analysis transformer
    - Pipeline is now Online and has elastic option
    - Added Elastic interface for transformers
    - Z Scale Standardizer is now Elastic
    - Min Max Normalizer is now Elastic
    - TF-IDF Transformer is now Elastic
    - Added Huber Loss cost function
    - Added Swiss Roll generator
    - Moved Generators to the Datasets directory
    - Added Persister interface for Persistable objects
    - Added overwrite protection to Persistent Model meta estimator
    - Multiclass Breakdown report now breaks down user-defined classes
    - Renamed restore method to load on Datasets and Persisters
    - Random Forest now accepts a base estimator instance
    - CARTs now use max features heuristic by default
    - Added build/quick factory methods to Datasets
    - Added Interval Discretizer transformer
    - GaussianNB and Naive Bayes now accept class prior probabilities
    - Removed Image Patch Descriptor
    - Added Learner interface for trainable estimators
    - Added smart cluster initialization to K Means and Fuzzy C Means
    - Circle and Half Moon generators now generate Labeled datasets
    - Gaussian Mixture now uses K Means initialization
    - Removed Isolation Tree anomaly detector

- 0.0.5-alpha
    - Added Gaussian Mixture clusterer
    - Added Batch Norm hidden layer
    - Added PReLU hidden layer
    - Added Relative Entropy cost function to nn
    - Added random weighted subset to datasets
    - Committee Machine classifier only and added expert influence
    - Added type method to Estimator API
    - Removed classifier, detector, clusterer, regressor interfaces
    - Added epsilon smoothing to Gaussian Naive Bayes
    - Added option to fit priors in Naive Bayes classifiers
    - Added Jaccard distance kernel
    - Fixed Hamming distance calculation
    - Added Alpha Dropout layer
    - Fixed divide by 0 in Cross Entropy cost function
    - Added scaling parameter to Exponential cost function
    - Added Image Patch Descriptor extractor
    - Added Texture Histogram descriptor
    - Added Average Color descriptor
    - Removed parameters from Dropout and Alpha Dropout layers
    - Added option to remove biases in Dense and Placeholder1D layers
    - Optimized Dataset objects
    - Optimized matrix and vector operations
    - Added grid params to Param helper
    - Added Gaussian RBF activation function
    - Renamed Quadratic cost function to Least Squares
    - Added option to stratify dataset in Hold Out and K Fold
    - Added Monte Carlo cross validator
    - Implemented noise as layer instead of activation function
    - Removed Identity activation function
    - Added Xavier 1 and 2 initializers
    - Added He initializer
    - Added Le Cun initializer
    - Added Normal (Gaussian) initializer

- 0.0.4-alpha
    - Added Dropout hidden layer
    - Added K-d Neighbors classifier and regressor
    - Added Extra Tree Regressor
    - Added Adaline regressor
    - Added sorting by column to Dataset
    - Added sort by label to Labeled Dataset
    - Added appending and prepending to Dataset
    - Added Dataset Generators
    - Added Noisy ReLU activation function
    - Fixed bug in dataset stratified fold
    - Added stop word filter to Word Count Vectorizer
    - Added centering and scaling options for standardizers
    - Added min dimensionality estimation on random projectors
    - Added Gaussian Random Projector
    - Removed Ellipsoidal distance kernel
    - Added Thresholded ReLU activation function
    - Changed API of Raw Pixel Encoder

- 0.0.3-alpha
    - Added Extra Tree classifier
    - Random Forest now supports Extra Trees
    - New Decision Tree implementation
    - Added Canberra distance kernel
    - Committee Machine is now a Meta Estimator Ensemble
    - Added Bootstrap Aggregator Meta Estimator Ensemble
    - Added Gaussian Naive Bayes
    - Naive Bayes classifiers are now Online learners
    - Added tolerance to Robust Z-Score detector
    - Added Concentration clustering metric (Calinski Harabasz)

- 0.0.2-alpha
    - Added Anomaly Detection
    - New Neural Net implementation
    - Added static analysis
    - Added Travis CI configuration

- 0.0.1-alpha<|MERGE_RESOLUTION|>--- conflicted
+++ resolved
@@ -1,4 +1,3 @@
-<<<<<<< HEAD
 - 0.2.0
     - Add Recursive Feature Eliminator feature selector
     - Can now disable holdout validation in MLP learners
@@ -12,11 +11,9 @@
     - Added score() method to Ranking API and deprecated rank()
     - Renamed Radius Neighbors anomalyClass to outlierClass
     
-=======
 - 0.1.5
     - Compensate for zero vectors in Cosine kernel
 
->>>>>>> 65bc7393
 - 0.1.4
     - Optimized Cosine distance for sparse vectors
 
